--- conflicted
+++ resolved
@@ -1,14 +1,10 @@
 import { calculateTarget } from '../../wasm/kaspa';
-<<<<<<< HEAD
-import { type Miner, type Worker } from './server';
 import {
   stringifyHashrate,
   getAverageHashrateGHs,
   debugHashrateCalculation,
   getSocketLogData,
 } from './utils';
-=======
->>>>>>> 81e40242
 import Monitoring from '../monitoring';
 import { minerAddedShares, minerInvalidShares, minerDuplicatedShares } from '../prometheus';
 import { metrics } from '../../index';
@@ -192,143 +188,6 @@
     }
   }
 
-<<<<<<< HEAD
-  startStatsThread() {
-    const start = Date.now();
-    setInterval(() => {
-      let str =
-        '\n===============================================================================\n';
-      str += '  worker name   |  avg hashrate  |   acc/stl/inv  |    blocks    |    uptime   \n';
-      str += '-------------------------------------------------------------------------------\n';
-
-      const lines: string[] = [];
-      let totalRate = 0;
-
-      this.miners.forEach((minerData, address) => {
-        let rate = 0;
-        minerData.workerStats.forEach((stats, workerName) => {
-          // Update active status metrics
-          let workerRate = 0;
-          const status = this.checkWorkerStatus(stats);
-          metrics.updateGaugeValue(
-            activeMinerGuage,
-            [workerName, address, stats.asicType, this.port.toString()],
-            status
-          );
-          if (status) {
-            workerRate = getAverageHashrateGHs(stats, address);
-            debugHashrateCalculation(stats, address, workerRate);
-          } else {
-            logger.warn(
-              `SharesManager ${this.port}: Worker ${address}.${workerName} is inactive, setting hashrate to 0`
-            );
-            workerRate = 0;
-          }
-          rate += workerRate;
-
-          // Update hashrate - in metrics and workerStats
-          stats.hashrate = workerRate;
-          metrics.updateGaugeValue(workerHashRateGauge, [workerName, address], workerRate);
-
-          const rateStr = stringifyHashrate(workerRate);
-          const ratioStr = `${stats.sharesFound}/${stats.staleShares}/${stats.invalidShares}`;
-          const uptime = (Date.now() - stats.startTime) / 1000;
-
-          lines.push(
-            ` ${stats.workerName.padEnd(15)}| ${rateStr.padEnd(14)} | ${ratioStr.padEnd(14)} | ${stats.blocksFound.toString().padEnd(12)} | ${uptime}s`
-          );
-
-          try {
-            if (status === 0) {
-              let found = false;
-              // Find and close inactive sockets - let event cleanup handle the rest
-              minerData.sockets.forEach(skt => {
-                if (skt.data.workers.has(workerName) && !found) {
-                  this.monitoring.debug(
-                    `SharesManager ${this.port}: Closing inactive socket for worker: ${workerName}, address: ${address}`
-                  );
-                  skt.data.closeReason = 'Inactive worker timeout - 10 Minute';
-                  skt.end(); // This will trigger the close event and deleteSocket method
-                  found = true;
-                }
-              });
-              if (!found) {
-                this.monitoring.debug(
-                  `SharesManager ${this.port}: ERROR - No socket found for deletion for worker: ${workerName}, address: ${address}`
-                );
-                logger.warn(
-                  `SharesManager ${this.port}: No socket found for deletion for worker: ${workerName}, address: ${address}`
-                );
-              }
-            }
-          } catch (error) {
-            this.monitoring.error(
-              `SharesManager ${this.port}: Could not delete inactive worker: ${workerName}, address: ${address} - `,
-              error
-            );
-          }
-        });
-        totalRate += rate;
-      });
-
-      lines.sort();
-      str += lines.join('\n');
-
-      const rateStr = stringifyHashrate(totalRate);
-      const overallStats = this.calculateOverallStats();
-      const ratioStr = `${overallStats.sharesFound}/${overallStats.staleShares}/${overallStats.invalidShares}`;
-
-      str += '\n-------------------------------------------------------------------------------\n';
-      str += `                | ${rateStr.padEnd(14)} | ${ratioStr.padEnd(14)} | ${overallStats.blocksFound.toString().padEnd(12)} | ${(Date.now() - start) / 1000}s`;
-      str += '\n===============================================================================\n';
-
-      this.monitoring.log(str);
-    }, WINDOW_SIZE);
-  }
-
-  // Add this method to your SharesManager class
-  cleanupSocket(socket: Socket<Miner>) {
-    socket.data.workers.forEach((worker, workerName) => {
-      const minerData = this.miners.get(worker.address);
-      if (minerData) {
-        // Remove the socket from the sockets set
-        minerData.sockets.delete(socket);
-        this.monitoring.debug(
-          `SharesManager ${this.port}: Deleted socket for: ${workerName}@${worker.address}`
-        );
-        logger.warn(`deleteSocket, ${socket.data.closeReason}`, getSocketLogData(socket));
-
-        // If no more sockets for this address, clean up the entire miner data
-        if (minerData.sockets.size === 0) {
-          this.miners.delete(worker.address);
-          const msg = `SharesManager ${this.port}: Cleaned up all data for address ${worker.address}`;
-          if (DEBUG) {
-            this.monitoring.debug(msg);
-          }
-          logger.warn(msg);
-        }
-      }
-    });
-  }
-
-  // Helper method for stats calculation
-  private calculateOverallStats() {
-    return Array.from(this.miners.values()).reduce(
-      (acc: any, minerData: MinerData) => {
-        minerData.workerStats.forEach(stats => {
-          acc.sharesFound += stats.sharesFound;
-          acc.staleShares += stats.staleShares;
-          acc.invalidShares += stats.invalidShares;
-          acc.blocksFound += stats.blocksFound;
-        });
-        return acc;
-      },
-      { sharesFound: 0, staleShares: 0, invalidShares: 0, blocksFound: 0 }
-    );
-  }
-
-=======
->>>>>>> 81e40242
   getMiners() {
     return this.miners;
   }
