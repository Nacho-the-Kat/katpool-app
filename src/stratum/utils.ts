<<<<<<< HEAD
import { WINDOW_SIZE } from '../constants';
import Monitoring from '../monitoring';
import logger from '../monitoring/datadog';
import type { WorkerStats } from '../types';
import config from '../../config/config.json';

const MIN_DIFF = config.stratum[0].minDiff || 64;
const MAX_DIFF = config.stratum[0].maxDiff || 131072;
const DEFAULT_DIFF = config.stratum[0].difficulty || 2048;
=======
import type { Socket } from 'bun';
import Monitoring from '../monitoring';
import logger from '../monitoring/datadog';
import type { Miner } from './server';
import { WINDOW_SIZE, type WorkerStats } from './sharesManager';
>>>>>>> 4b64e8e3

const bigGig = Math.pow(10, 9);
const maxTarget = BigInt('0xFFFFFFFFFFFFFFFFFFFFFFFFFFFFFFFFFFFFFFFFFFFFFFFFFFFFFFFF');
const minHash = (BigInt(1) << BigInt(256)) / maxTarget;
const monitoring = new Monitoring();

export function stringifyHashrate(ghs: number): string {
  const unitStrings = ['M', 'G', 'T', 'P', 'E', 'Z', 'Y'];
  let unit = unitStrings[0];
  let hr = ghs * 1000; // Default to MH/s

  for (const u of unitStrings) {
    if (hr < 1000) {
      unit = u;
      break;
    }
    hr /= 1000;
  }

  return `${hr.toFixed(2)}${unit}H/s`;
}

export function getAverageHashrateGHs(
  stats: WorkerStats,
  address: string,
  windowSize = WINDOW_SIZE
): number {
  // if (!stats.recentShares || stats.recentShares.isEmpty()) return 0;
  const relevantShares: { timestamp: number; difficulty: number }[] = [];

  // Use Denque's toArray() method to filter relevant shares
  stats.recentShares.toArray().forEach(share => {
    if (Date.now() - share.timestamp <= windowSize) {
      relevantShares.push(share);
    }
  });

  if (relevantShares.length === 0) {
    logger.warn(
      `Utils ${address}.${stats.workerName}: No relevant shares in the last ${windowSize / 1000} seconds`
    );
    return 0;
  }

  const avgDifficulty =
    relevantShares.reduce((acc, share) => acc + diffToHash(share.difficulty), 0) /
    relevantShares.length;
  const timeDifference = (Date.now() - relevantShares[0].timestamp) / 1000; // in seconds

  return (avgDifficulty * relevantShares.length) / timeDifference;
}

// Function to convert difficulty to hash
export function diffToHash(diff: number): number {
  const hashVal = Number(minHash) * diff;
  const result = hashVal / bigGig;

  return result;
}

export function getSocketLogData(socket: Socket<Miner>, additionalData?: Record<string, any>) {
  return {
    port: socket.data.port,
    difficulty: socket.data.difficulty,
    remoteAddress: socket?.remoteAddress || 'unknown',
    workers: socket?.data?.workers ? Array.from(socket.data.workers.keys()) : [],
    connectedAt: socket.data.connectedAt,
    duration: Date.now() - socket.data.connectedAt,
    ...additionalData,
  };
}

// Debug function to log hashrate calculation details
export function debugHashrateCalculation(
  stats: WorkerStats,
  address: string,
  workerRate: number,
  windowSize = WINDOW_SIZE
): void {
  if (!stats.recentShares || stats.recentShares.isEmpty()) {
    monitoring.debug(`[DEBUG] No recent shares for worker ${stats.workerName}`);
    return;
  }

  const relevantShares: { timestamp: number; difficulty: number }[] = [];
  stats.recentShares.toArray().forEach(share => {
    if (Date.now() - share.timestamp <= windowSize) {
      relevantShares.push(share);
    }
  });

  if (relevantShares.length === 0) {
    monitoring.debug(`[DEBUG] No relevant shares in window for worker ${stats.workerName}`);
    return;
  }

  // Improved method calculation
  relevantShares.sort((a, b) => a.timestamp - b.timestamp);

  const timeSpan =
    relevantShares.length > 1
      ? (relevantShares[relevantShares.length - 1].timestamp - relevantShares[0].timestamp) / 1000
      : 1;

  const totalWork = relevantShares.reduce((acc, share) => acc + diffToHash(share.difficulty), 0);
  const improvedHashrate = totalWork / Math.max(timeSpan, 1);

  monitoring.debug(
    `[DEBUG] Hashrate calculation for address ${address} and worker ${stats.workerName}:`
  );
  monitoring.debug(`  - Shares in window: ${relevantShares.length}`);
  monitoring.debug(`  - Time span: ${timeSpan.toFixed(2)}s`);
  monitoring.debug(`  - Total work: ${totalWork.toFixed(2)}`);
  monitoring.debug(`  - Improved hashrate: ${improvedHashrate.toFixed(2)} GH/s`);
  monitoring.debug(`  - Current hashrate: ${workerRate} GH/s`);
  monitoring.debug(`  - Last share: ${new Date(stats.lastShare).toISOString()}`);
}

// Function to check if a number is power of 2
function isPowerOf2(num: number): boolean {
  return (num & (num - 1)) === 0 && num > 0;
}

// Function to round to the nearest power of 2
function roundToNearestPowerOf2(num: number): number {
  if (num < MIN_DIFF || num > MAX_DIFF) return DEFAULT_DIFF;

  let pow = 1;
  while (pow < num) {
    pow *= 2;
  }

  const lower = pow / 2;
  const upper = pow;

  // Choose the nearest power of 2
  return num - lower < upper - num ? lower : upper;
}

// Function to extract and validate difficulty
function parseDifficulty(input: string): number | null {
  const validPattern = /^(d=|diff=)?\d+$/i;

  if (!validPattern.test(input)) {
    return null;
  }

  const match = input.match(/(\d+)/);
  if (match) {
    const diff = Number(match[0]);
    if (!isNaN(diff)) {
      return diff;
    }
  }
  return null;
}

// Function to apply clamping logic
export function getDifficulty(input: string): number {
  const diff = parseDifficulty(input);

  if (diff === null || diff < MIN_DIFF || diff > MAX_DIFF) {
    monitoring.debug(`Stratum: Invalid difficulty input: ${input}. Using default: ${DEFAULT_DIFF}`);
    return -1;
  }

  // Clamp to range
  const clampedDiff = Math.min(Math.max(diff, MIN_DIFF), MAX_DIFF);

  // Ensure power-of-2 clamping
  const finalDiff = isPowerOf2(clampedDiff) ? clampedDiff : roundToNearestPowerOf2(clampedDiff);

  monitoring.log(`Stratum: User requested: ${diff}, applied: ${finalDiff}`);
  return finalDiff;
}<|MERGE_RESOLUTION|>--- conflicted
+++ resolved
@@ -1,20 +1,13 @@
-<<<<<<< HEAD
 import { WINDOW_SIZE } from '../constants';
+import type { Socket } from 'bun';
 import Monitoring from '../monitoring';
 import logger from '../monitoring/datadog';
-import type { WorkerStats } from '../types';
+import type { WorkerStats, Miner } from '../types';
 import config from '../../config/config.json';
 
 const MIN_DIFF = config.stratum[0].minDiff || 64;
 const MAX_DIFF = config.stratum[0].maxDiff || 131072;
 const DEFAULT_DIFF = config.stratum[0].difficulty || 2048;
-=======
-import type { Socket } from 'bun';
-import Monitoring from '../monitoring';
-import logger from '../monitoring/datadog';
-import type { Miner } from './server';
-import { WINDOW_SIZE, type WorkerStats } from './sharesManager';
->>>>>>> 4b64e8e3
 
 const bigGig = Math.pow(10, 9);
 const maxTarget = BigInt('0xFFFFFFFFFFFFFFFFFFFFFFFFFFFFFFFFFFFFFFFFFFFFFFFFFFFFFFFF');
