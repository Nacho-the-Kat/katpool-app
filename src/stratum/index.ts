import type { Socket } from 'bun';
import Server from './server';
import { type Request, type Response, type Event, StratumError } from './server/protocol';
import type Templates from './templates/index.ts';
import { type IRawHeader } from '../../wasm/kaspa';
import { encodeJob } from './templates/jobs/encoding.ts';
import { SharesManager } from './sharesManager';
import Monitoring from '../monitoring/index.ts';
import { Mutex } from 'async-mutex';
import JsonBig from 'json-bigint';
<<<<<<< HEAD
import { Encoding, type Miner } from '../types/index.ts';
import { StratumHandler } from './stratumHandler.ts';
import { VariableDifficulty } from './variableDifficulty.ts';
=======
import config from '../../config/config.json';
import logger from '../monitoring/datadog';
import { getSocketLogData } from './utils.ts';
>>>>>>> 4b64e8e3

export default class Stratum {
  server: Server;
  public templates: Templates;
  private difficulty: number;
  private subscriptors: Set<Socket<Miner>> = new Set();
  private monitoring: Monitoring;
  sharesManager: SharesManager;
  private minerDataLock = new Mutex();
  private clampPow2: boolean;
  private varDiff: boolean;
  private extraNonce: number;
  public port: number;
  private stratumHandler: StratumHandler;
  private variableDiff: VariableDifficulty;

  constructor(
    templates: Templates,
    initialDifficulty: number,
    port: number,
    sharesPerMin: number,
    clampPow2: boolean,
    varDiff: boolean,
    extraNonce: number,
    stratumMinDiff: number,
    stratumMaxDiff: number
  ) {
    this.monitoring = new Monitoring();
    this.port = port;
    this.sharesManager = new SharesManager(initialDifficulty, stratumMinDiff, port);
    this.server = new Server(
      port,
      initialDifficulty,
      this.onMessage.bind(this),
      this.sharesManager
    );
    this.difficulty = initialDifficulty;
    this.templates = templates;
    this.clampPow2 = clampPow2;
    this.varDiff = varDiff;
    this.extraNonce = extraNonce;
    this.templates.register((id, hash, timestamp, header) =>
      this.announceTemplate(id, hash, timestamp, header)
    );
    let extraNonceSize = Math.min(Number(this.extraNonce), 3) || 0;
    this.stratumHandler = new StratumHandler(
      this.sharesManager,
      templates,
      this.difficulty,
      extraNonceSize
    );
    this.monitoring.log(`Stratum ${this.port}: Initialized with difficulty ${this.difficulty}`);

    // Start the VarDiff thread
    this.variableDiff = new VariableDifficulty(this.sharesManager, stratumMinDiff, stratumMaxDiff);
    this.clampPow2 = clampPow2 || true; // Enable clamping difficulty to powers of 2
    this.varDiff = varDiff || false;
    if (this.varDiff) {
      this.variableDiff
        .startVardiffThread(sharesPerMin, this.clampPow2)
        .then(() => {
          this.monitoring.log(`Stratum ${this.port}: VarDiff thread started successfully.`);
        })
        .catch(error => {
          this.monitoring.error(`Stratum ${this.port}: Failed to start VarDiff thread: `, error);
        });
    }
  }

  announceTemplate(id: string, hash: string, timestamp: bigint, header: IRawHeader) {
    this.monitoring.log(`Stratum ${this.port}: Announcing new template ${id}, hash: ${hash}`);
    const tasksData: { [key in Encoding]?: string } = {};
    Object.values(Encoding)
      .filter(value => typeof value !== 'number')
      .forEach(value => {
        const encoding = Encoding[value as keyof typeof Encoding];
        const encodedParams = encodeJob(hash, timestamp, encoding, header);
        const task: Event<'mining.notify'> = {
          method: 'mining.notify',
          params: [id, encodedParams],
        };
        if (encoding === Encoding.Bitmain) {
          task.params.push(timestamp);
        }
        tasksData[encoding] = JsonBig.stringify(task);
      });
    this.subscriptors.forEach(socket => {
      if (socket.readyState === 'closed') {
<<<<<<< HEAD
        this.monitoring.debug(
          `Stratum ${this.port}: Deleting socket on closed stats for: ${socket.data.workers}`
        );
=======
        // this.monitoring.debug(
        //   `Stratum ${this.port}: Deleting socket on closed stats for: ${socket.data.workers}`
        // );
        logger.warn('miner-socket-state-detected', getSocketLogData(socket));
>>>>>>> 4b64e8e3
        this.subscriptors.delete(socket);
      } else {
        socket.data.workers.forEach((worker, _) => {
          if (this.varDiff) {
            const workerStats =
              this.sharesManager.getMiners().get(worker.address)?.workerStats?.get(worker.name) ??
              null;
            let check = true;
            if (workerStats) {
              check = workerStats.varDiffEnabled;
            } else {
              this.monitoring.log(`Stratum ${this.port}: Worker stat not found for ${worker.name}`);
            }
            if (check) {
              let varDiff = this.variableDiff.getClientVardiff(worker);
              // Store current difficulty before any updates
              const currentDifficulty = socket.data.difficulty;
              if (varDiff != currentDifficulty && varDiff != 0) {
                const updated = this.variableDiff.updateSocketDifficulty(
                  worker.address,
                  worker.name,
                  varDiff
                );
                if (updated) {
                  this.monitoring.debug(
                    `Stratum ${this.port}: Updating difficulty for worker ${worker.name} from ${currentDifficulty} to ${varDiff}`
                  );
                  this.stratumHandler.reflectDifficulty(socket, worker.name);
                  this.variableDiff.startClientVardiff(worker);
                }
              }
            }
          }
        });

        socket.write(tasksData[socket.data.encoding] + '\n');
      }
    });
  }

  private async onMessage(socket: Socket<Miner>, request: Request) {
    const release = await this.minerDataLock.acquire();
    try {
      let response: Response = {
        id: request.id,
        result: true,
        error: null,
      };
      const [address, name] = request.params[0].split('.');

      switch (request.method) {
        case 'mining.subscribe': {
<<<<<<< HEAD
          this.stratumHandler.subscribe(socket, request, response, this.subscriptors);
          break;
        }
        case 'mining.authorize': {
          this.stratumHandler.authorize(socket, request);
          break;
        }
        case 'mining.submit': {
          this.stratumHandler.submit(socket, request, response);
=======
          if (this.subscriptors.has(socket)) {
            logger.warn('miner-already-subscribed', getSocketLogData(socket, { address, name }));
            throw Error('Already subscribed');
          }
          const minerType = request.params[0]?.toLowerCase() ?? '';
          response.result = [true, 'EthereumStratum/1.0.0'];

          // Format extranonce as a hexadecimal string with padding
          if (this.extraNonceSize > 0) {
            socket.data.extraNonce = randomBytes(2).toString('hex');
          }
          if (bitMainRegex.test(minerType)) {
            socket.data.encoding = Encoding.Bitmain;
            response.result = [
              null,
              socket.data.extraNonce,
              8 - Math.floor(socket.data.extraNonce.length / 2),
            ];
          }
          socket.data.asicType = request.params[0] || '';
          this.subscriptors.add(socket);
          this.emit('subscription', socket.remoteAddress, request.params[0]);
          this.monitoring.log(
            `Stratum ${this.port}: Miner subscribed from ${socket.remoteAddress}`
          );

          logger.info('miner-subscribed', getSocketLogData(socket, { address, name }));
          break;
        }
        case 'mining.authorize': {
          let varDiffStatus = false;
          let userDiff = this.difficulty; // Defaults to the ports default difficulty
          const userDiffInput = request.params[1];
          if (this.port === 8888 && (userDiffInput != '' || /\d/.test(userDiffInput))) {
            // Only when they connect to this port, allow user defined diff
            userDiff = this.getDifficulty(userDiffInput);
            if (userDiff == -1) {
              // Incorrectly set difficulty.
              userDiff = DEFAULT_DIFF;
              varDiffStatus = true;
            }
            this.monitoring.debug(
              `Stratum: Mining authorize request with: ${request.params[0]} - ${userDiffInput}`
            );
            this.monitoring.log(`Stratum: Extracted user diff value: ${userDiff}`);
          }

          if (!Address.validate(address))
            throw Error(
              `Invalid address, parsed address: ${address}, request: ${request.params[0]}`
            );
          if (!name) throw Error(`Worker name is not set. Request: ${request.params[0]}`);

          const worker: Worker = { address, name: name };
          if (socket.data.workers.has(worker.name)) {
            logger.warn('miner-duplicate-worker', getSocketLogData(socket, { address, name }));
            throw Error(`Worker with duplicate name: ${name} for address: ${address}.`);
          }
          const sockets = this.sharesManager.getMiners().get(worker.address)?.sockets || new Set();
          socket.data.workers.set(worker.name, worker);
          sockets.add(socket);

          if (!this.sharesManager.getMiners().has(worker.address)) {
            this.sharesManager.getMiners().set(worker.address, {
              sockets,
              workerStats: new Map(),
            });
          }

          const minerData = this.sharesManager.getMiners().get(worker.address)!;
          // if (!minerData.workerStats.has(worker.name)) {
          minerData.workerStats.set(worker.name, {
            blocksFound: 0,
            sharesFound: 0,
            sharesDiff: 0,
            staleShares: 0,
            invalidShares: 0,
            workerName: worker.name,
            startTime: Date.now(),
            lastShare: Date.now(),
            varDiffStartTime: Date.now(),
            varDiffSharesFound: 0,
            varDiffWindow: 0,
            minDiff: userDiff,
            recentShares: new Denque<{
              timestamp: number;
              difficulty: number;
              nonce: bigint;
            }>(),
            hashrate: 0,
            asicType: socket.data.asicType,
            varDiffEnabled: varDiffStatus,
          });
          // }

          // Set extranonce
          let extraNonceParams: any[] = [socket.data.extraNonce];
          if (socket.data.encoding === Encoding.Bitmain && socket.data.extraNonce != '') {
            extraNonceParams = [
              socket.data.extraNonce,
              8 - Math.floor(socket.data.extraNonce.length / 2),
            ];
          }
          const event: Event<'mining.set_extranonce'> = {
            method: 'mining.set_extranonce',
            params: extraNonceParams,
          };
          socket.write(JSON.stringify(event) + '\n');

          // Set initial difficulty for this worker
          const workerStats = minerData.workerStats.get(worker.name)!;
          socket.data.difficulty = workerStats.minDiff;
          this.reflectDifficulty(socket, worker.name);
          metrics.updateGaugeValue(
            varDiff,
            [worker.name, this.port.toString()],
            workerStats.minDiff
          );

          if (DEBUG)
            this.monitoring.debug(
              `Stratum ${this.port}: Authorizing worker - Address: ${address}, Worker Name: ${name}`
            );

          logger.info('miner-authorize', getSocketLogData(socket, { address, name }));

          metrics.updateGaugeValue(
            activeMinerGuage,
            [name, address, socket.data.asicType, socket.data.port.toString()],
            Math.floor(Date.now() / 1000)
          );
          break;
        }
        case 'mining.submit': {
          // development retantion tag will override production retantion tag
          logger.info('miner-submit', {
            ddtags: 'retention:development',
            ...getSocketLogData(socket, { address, name }),
          });
          if (DEBUG)
            this.monitoring.debug(`Stratum ${this.port}: Submitting job for Worker Name: ${name}`);
          const worker = socket.data.workers.get(name);
          if (DEBUG)
            this.monitoring.debug(
              `Stratum ${this.port}: Checking worker data on socket for : ${name}`
            );
          if (!worker || worker.address !== address) {
            if (DEBUG)
              this.monitoring.debug(
                `Stratum ${this.port}: Mismatching worker details - worker.Addr: ${worker?.address}, Address: ${address}, Worker Name: ${name}`
              );

            // Log unauthorized share submission attempt
            logger.warn(
              'miner-unauthorized-share-submission',
              getSocketLogData(socket, { address, name })
            );

            throw Error(
              `Mismatching worker details - worker.Addr: ${worker?.address}, Address: ${address}, Worker Name: ${name}`
            );
          }
          const hash = this.templates.getHash(request.params[1]);
          if (!hash) {
            if (DEBUG)
              this.monitoring.debug(
                `Stratum ${this.port}: Job not found - Address: ${address}, Worker Name: ${name}`
              );
            metrics.updateGaugeInc(jobsNotFound, [name, address]);
            response.result = false;
            response.error = new StratumError('job-not-found').toDump();
            return response;
          } else {
            const minerId = name;
            const minerData = this.sharesManager.getMiners().get(worker.address);
            const workerStats = minerData?.workerStats.get(worker.name);
            const workerDiff = workerStats?.minDiff;
            const socketDiff = socket.data.difficulty;
            if (DEBUG)
              this.monitoring.debug(
                `Stratum ${this.port}: Current difficulties , Worker Name: ${minerId} - Worker: ${workerDiff}, Socket: ${socketDiff}`
              );
            const currentDifficulty = workerDiff || socketDiff;
            if (DEBUG)
              this.monitoring.debug(
                `Stratum ${this.port}: Adding Share - Address: ${address}, Worker Name: ${name}, Hash: ${hash}, Difficulty: ${currentDifficulty}`
              );

            if (socket.data.extraNonce !== '') {
              const extranonce2Len = 16 - socket.data.extraNonce.length;
              if (request.params[2].length <= extranonce2Len) {
                request.params[2] =
                  socket.data.extraNonce + request.params[2].padStart(extranonce2Len, '0');
              }
            }

            try {
              let nonce: bigint;
              if (socket.data.encoding === Encoding.Bitmain) {
                nonce = BigInt(request.params[2]);
              } else {
                nonce = BigInt('0x' + request.params[2]);
              }
              this.sharesManager.addShare(
                minerId,
                worker.address,
                hash,
                currentDifficulty,
                nonce,
                this.templates,
                request.params[1]
              );
            } catch (error: any) {
              logger.error(
                'miner-error-share-processing',
                getSocketLogData(socket, { address, name })
              );

              if (!(error instanceof Error)) throw error;
              switch (error.message) {
                case 'Duplicate share':
                  this.monitoring.debug(`Stratum ${this.port}: DUPLICATE_SHARE`);
                  response.error = new StratumError('duplicate-share').toDump();
                  break;
                case 'Stale header':
                  this.monitoring.debug(`Stratum ${this.port}: Stale Header - JOB_NOT_FOUND`);
                  response.error = new StratumError('job-not-found').toDump();
                  break;
                case 'Invalid share':
                  this.monitoring.debug(`Stratum ${this.port}: LOW_DIFFICULTY_SHARE`);
                  response.error = new StratumError('low-difficulty-share').toDump();
                  break;
                default:
                  throw error;
              }
              response.result = false;
            }
          }
>>>>>>> 4b64e8e3
          break;
        }
        default: {
          throw new StratumError('unknown');
        }
      }
      return response;
    } finally {
      release();
    }
  }
}<|MERGE_RESOLUTION|>--- conflicted
+++ resolved
@@ -8,15 +8,11 @@
 import Monitoring from '../monitoring/index.ts';
 import { Mutex } from 'async-mutex';
 import JsonBig from 'json-bigint';
-<<<<<<< HEAD
 import { Encoding, type Miner } from '../types/index.ts';
 import { StratumHandler } from './stratumHandler.ts';
 import { VariableDifficulty } from './variableDifficulty.ts';
-=======
-import config from '../../config/config.json';
-import logger from '../monitoring/datadog';
 import { getSocketLogData } from './utils.ts';
->>>>>>> 4b64e8e3
+import logger from '../monitoring/datadog.ts';
 
 export default class Stratum {
   server: Server;
@@ -105,16 +101,10 @@
       });
     this.subscriptors.forEach(socket => {
       if (socket.readyState === 'closed') {
-<<<<<<< HEAD
-        this.monitoring.debug(
-          `Stratum ${this.port}: Deleting socket on closed stats for: ${socket.data.workers}`
-        );
-=======
         // this.monitoring.debug(
         //   `Stratum ${this.port}: Deleting socket on closed stats for: ${socket.data.workers}`
         // );
         logger.warn('miner-socket-state-detected', getSocketLogData(socket));
->>>>>>> 4b64e8e3
         this.subscriptors.delete(socket);
       } else {
         socket.data.workers.forEach((worker, _) => {
@@ -163,11 +153,9 @@
         result: true,
         error: null,
       };
-      const [address, name] = request.params[0].split('.');
 
       switch (request.method) {
         case 'mining.subscribe': {
-<<<<<<< HEAD
           this.stratumHandler.subscribe(socket, request, response, this.subscriptors);
           break;
         }
@@ -177,246 +165,6 @@
         }
         case 'mining.submit': {
           this.stratumHandler.submit(socket, request, response);
-=======
-          if (this.subscriptors.has(socket)) {
-            logger.warn('miner-already-subscribed', getSocketLogData(socket, { address, name }));
-            throw Error('Already subscribed');
-          }
-          const minerType = request.params[0]?.toLowerCase() ?? '';
-          response.result = [true, 'EthereumStratum/1.0.0'];
-
-          // Format extranonce as a hexadecimal string with padding
-          if (this.extraNonceSize > 0) {
-            socket.data.extraNonce = randomBytes(2).toString('hex');
-          }
-          if (bitMainRegex.test(minerType)) {
-            socket.data.encoding = Encoding.Bitmain;
-            response.result = [
-              null,
-              socket.data.extraNonce,
-              8 - Math.floor(socket.data.extraNonce.length / 2),
-            ];
-          }
-          socket.data.asicType = request.params[0] || '';
-          this.subscriptors.add(socket);
-          this.emit('subscription', socket.remoteAddress, request.params[0]);
-          this.monitoring.log(
-            `Stratum ${this.port}: Miner subscribed from ${socket.remoteAddress}`
-          );
-
-          logger.info('miner-subscribed', getSocketLogData(socket, { address, name }));
-          break;
-        }
-        case 'mining.authorize': {
-          let varDiffStatus = false;
-          let userDiff = this.difficulty; // Defaults to the ports default difficulty
-          const userDiffInput = request.params[1];
-          if (this.port === 8888 && (userDiffInput != '' || /\d/.test(userDiffInput))) {
-            // Only when they connect to this port, allow user defined diff
-            userDiff = this.getDifficulty(userDiffInput);
-            if (userDiff == -1) {
-              // Incorrectly set difficulty.
-              userDiff = DEFAULT_DIFF;
-              varDiffStatus = true;
-            }
-            this.monitoring.debug(
-              `Stratum: Mining authorize request with: ${request.params[0]} - ${userDiffInput}`
-            );
-            this.monitoring.log(`Stratum: Extracted user diff value: ${userDiff}`);
-          }
-
-          if (!Address.validate(address))
-            throw Error(
-              `Invalid address, parsed address: ${address}, request: ${request.params[0]}`
-            );
-          if (!name) throw Error(`Worker name is not set. Request: ${request.params[0]}`);
-
-          const worker: Worker = { address, name: name };
-          if (socket.data.workers.has(worker.name)) {
-            logger.warn('miner-duplicate-worker', getSocketLogData(socket, { address, name }));
-            throw Error(`Worker with duplicate name: ${name} for address: ${address}.`);
-          }
-          const sockets = this.sharesManager.getMiners().get(worker.address)?.sockets || new Set();
-          socket.data.workers.set(worker.name, worker);
-          sockets.add(socket);
-
-          if (!this.sharesManager.getMiners().has(worker.address)) {
-            this.sharesManager.getMiners().set(worker.address, {
-              sockets,
-              workerStats: new Map(),
-            });
-          }
-
-          const minerData = this.sharesManager.getMiners().get(worker.address)!;
-          // if (!minerData.workerStats.has(worker.name)) {
-          minerData.workerStats.set(worker.name, {
-            blocksFound: 0,
-            sharesFound: 0,
-            sharesDiff: 0,
-            staleShares: 0,
-            invalidShares: 0,
-            workerName: worker.name,
-            startTime: Date.now(),
-            lastShare: Date.now(),
-            varDiffStartTime: Date.now(),
-            varDiffSharesFound: 0,
-            varDiffWindow: 0,
-            minDiff: userDiff,
-            recentShares: new Denque<{
-              timestamp: number;
-              difficulty: number;
-              nonce: bigint;
-            }>(),
-            hashrate: 0,
-            asicType: socket.data.asicType,
-            varDiffEnabled: varDiffStatus,
-          });
-          // }
-
-          // Set extranonce
-          let extraNonceParams: any[] = [socket.data.extraNonce];
-          if (socket.data.encoding === Encoding.Bitmain && socket.data.extraNonce != '') {
-            extraNonceParams = [
-              socket.data.extraNonce,
-              8 - Math.floor(socket.data.extraNonce.length / 2),
-            ];
-          }
-          const event: Event<'mining.set_extranonce'> = {
-            method: 'mining.set_extranonce',
-            params: extraNonceParams,
-          };
-          socket.write(JSON.stringify(event) + '\n');
-
-          // Set initial difficulty for this worker
-          const workerStats = minerData.workerStats.get(worker.name)!;
-          socket.data.difficulty = workerStats.minDiff;
-          this.reflectDifficulty(socket, worker.name);
-          metrics.updateGaugeValue(
-            varDiff,
-            [worker.name, this.port.toString()],
-            workerStats.minDiff
-          );
-
-          if (DEBUG)
-            this.monitoring.debug(
-              `Stratum ${this.port}: Authorizing worker - Address: ${address}, Worker Name: ${name}`
-            );
-
-          logger.info('miner-authorize', getSocketLogData(socket, { address, name }));
-
-          metrics.updateGaugeValue(
-            activeMinerGuage,
-            [name, address, socket.data.asicType, socket.data.port.toString()],
-            Math.floor(Date.now() / 1000)
-          );
-          break;
-        }
-        case 'mining.submit': {
-          // development retantion tag will override production retantion tag
-          logger.info('miner-submit', {
-            ddtags: 'retention:development',
-            ...getSocketLogData(socket, { address, name }),
-          });
-          if (DEBUG)
-            this.monitoring.debug(`Stratum ${this.port}: Submitting job for Worker Name: ${name}`);
-          const worker = socket.data.workers.get(name);
-          if (DEBUG)
-            this.monitoring.debug(
-              `Stratum ${this.port}: Checking worker data on socket for : ${name}`
-            );
-          if (!worker || worker.address !== address) {
-            if (DEBUG)
-              this.monitoring.debug(
-                `Stratum ${this.port}: Mismatching worker details - worker.Addr: ${worker?.address}, Address: ${address}, Worker Name: ${name}`
-              );
-
-            // Log unauthorized share submission attempt
-            logger.warn(
-              'miner-unauthorized-share-submission',
-              getSocketLogData(socket, { address, name })
-            );
-
-            throw Error(
-              `Mismatching worker details - worker.Addr: ${worker?.address}, Address: ${address}, Worker Name: ${name}`
-            );
-          }
-          const hash = this.templates.getHash(request.params[1]);
-          if (!hash) {
-            if (DEBUG)
-              this.monitoring.debug(
-                `Stratum ${this.port}: Job not found - Address: ${address}, Worker Name: ${name}`
-              );
-            metrics.updateGaugeInc(jobsNotFound, [name, address]);
-            response.result = false;
-            response.error = new StratumError('job-not-found').toDump();
-            return response;
-          } else {
-            const minerId = name;
-            const minerData = this.sharesManager.getMiners().get(worker.address);
-            const workerStats = minerData?.workerStats.get(worker.name);
-            const workerDiff = workerStats?.minDiff;
-            const socketDiff = socket.data.difficulty;
-            if (DEBUG)
-              this.monitoring.debug(
-                `Stratum ${this.port}: Current difficulties , Worker Name: ${minerId} - Worker: ${workerDiff}, Socket: ${socketDiff}`
-              );
-            const currentDifficulty = workerDiff || socketDiff;
-            if (DEBUG)
-              this.monitoring.debug(
-                `Stratum ${this.port}: Adding Share - Address: ${address}, Worker Name: ${name}, Hash: ${hash}, Difficulty: ${currentDifficulty}`
-              );
-
-            if (socket.data.extraNonce !== '') {
-              const extranonce2Len = 16 - socket.data.extraNonce.length;
-              if (request.params[2].length <= extranonce2Len) {
-                request.params[2] =
-                  socket.data.extraNonce + request.params[2].padStart(extranonce2Len, '0');
-              }
-            }
-
-            try {
-              let nonce: bigint;
-              if (socket.data.encoding === Encoding.Bitmain) {
-                nonce = BigInt(request.params[2]);
-              } else {
-                nonce = BigInt('0x' + request.params[2]);
-              }
-              this.sharesManager.addShare(
-                minerId,
-                worker.address,
-                hash,
-                currentDifficulty,
-                nonce,
-                this.templates,
-                request.params[1]
-              );
-            } catch (error: any) {
-              logger.error(
-                'miner-error-share-processing',
-                getSocketLogData(socket, { address, name })
-              );
-
-              if (!(error instanceof Error)) throw error;
-              switch (error.message) {
-                case 'Duplicate share':
-                  this.monitoring.debug(`Stratum ${this.port}: DUPLICATE_SHARE`);
-                  response.error = new StratumError('duplicate-share').toDump();
-                  break;
-                case 'Stale header':
-                  this.monitoring.debug(`Stratum ${this.port}: Stale Header - JOB_NOT_FOUND`);
-                  response.error = new StratumError('job-not-found').toDump();
-                  break;
-                case 'Invalid share':
-                  this.monitoring.debug(`Stratum ${this.port}: LOW_DIFFICULTY_SHARE`);
-                  response.error = new StratumError('low-difficulty-share').toDump();
-                  break;
-                default:
-                  throw error;
-              }
-              response.result = false;
-            }
-          }
->>>>>>> 4b64e8e3
           break;
         }
         default: {
