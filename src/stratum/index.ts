--- conflicted
+++ resolved
@@ -8,31 +8,16 @@
 import Monitoring from '../monitoring/index.ts';
 import { Mutex } from 'async-mutex';
 import JsonBig from 'json-bigint';
-<<<<<<< HEAD
-import config from '../../config/config.json';
-import Database from '../pool/database/index.ts';
-import logger from '../monitoring/datadog';
-=======
 import { Encoding, type Miner } from '../types/index.ts';
 import { StratumHandler } from './stratumHandler.ts';
+import Database from '../pool/database/index.ts';
 import { VariableDifficulty } from './variableDifficulty.ts';
->>>>>>> 81e40242
 import { getSocketLogData } from './utils.ts';
 import logger from '../monitoring/datadog.ts';
 
-<<<<<<< HEAD
-const bitMainRegex = new RegExp('.*(GodMiner).*', 'i');
-
-const MIN_DIFF = config.stratum[0].minDiff || 64;
-const MAX_DIFF = config.stratum[0].maxDiff || 131072;
-const DEFAULT_DIFF = config.stratum[0].difficulty || 2048;
-
 const db = new Database(process.env.DATABASE_URL || '');
 
-export default class Stratum extends EventEmitter {
-=======
 export default class Stratum {
->>>>>>> 81e40242
   server: Server;
   public templates: Templates;
   private difficulty: number;
@@ -178,118 +163,7 @@
           break;
         }
         case 'mining.authorize': {
-<<<<<<< HEAD
-          const [address, name] = request.params[0].split('.');
-          let varDiffStatus = false;
-          let userDiff = this.difficulty; // Defaults to the ports default difficulty
-          const userDiffInput = request.params[1];
-          if (this.port === 8888 && (userDiffInput != '' || /\d/.test(userDiffInput))) {
-            // Only when they connect to this port, allow user defined diff
-            userDiff = this.getDifficulty(userDiffInput);
-            if (userDiff == -1) {
-              // Incorrectly set difficulty.
-              userDiff = DEFAULT_DIFF;
-              varDiffStatus = true;
-            }
-            this.monitoring.debug(
-              `Stratum: Mining authorize request with: ${request.params[0]} - ${userDiffInput}`
-            );
-            this.monitoring.log(`Stratum: Extracted user diff value: ${userDiff}`);
-          }
-
-          if (!Address.validate(address)) {
-            // If address is invalid. It should be Uphold authenticated user. With valid uphold id registered with KatPool.
-            const user = await db.getUserDetails(address);
-            if (!user) {
-              // If identifier is not registered with KatPool throw error.
-              throw Error(
-                `Access denied: Uphold ID is not registered with KatPool. Parsed address: ${address}, request: ${request.params[0]}`
-              );
-            }
-          }
-          if (!name) throw Error(`Worker name is not set. Request: ${request.params[0]}`);
-
-          const worker: Worker = { address, name: name };
-          if (socket.data.workers.has(worker.name)) {
-            logger.warn('miner-duplicate-worker', getSocketLogData(socket, { address, name }));
-            throw Error(`Worker with duplicate name: ${name} for address: ${address}.`);
-          }
-          const sockets = this.sharesManager.getMiners().get(worker.address)?.sockets || new Set();
-          socket.data.workers.set(worker.name, worker);
-          sockets.add(socket);
-
-          if (!this.sharesManager.getMiners().has(worker.address)) {
-            this.sharesManager.getMiners().set(worker.address, {
-              sockets,
-              workerStats: new Map(),
-            });
-          }
-
-          const minerData = this.sharesManager.getMiners().get(worker.address)!;
-          // if (!minerData.workerStats.has(worker.name)) {
-          minerData.workerStats.set(worker.name, {
-            blocksFound: 0,
-            sharesFound: 0,
-            sharesDiff: 0,
-            staleShares: 0,
-            invalidShares: 0,
-            workerName: worker.name,
-            startTime: Date.now(),
-            lastShare: Date.now(),
-            varDiffStartTime: Date.now(),
-            varDiffSharesFound: 0,
-            varDiffWindow: 0,
-            minDiff: userDiff,
-            recentShares: new Denque<{
-              timestamp: number;
-              difficulty: number;
-              nonce: bigint;
-            }>(),
-            hashrate: 0,
-            asicType: socket.data.asicType,
-            varDiffEnabled: varDiffStatus,
-          });
-          // }
-
-          // Set extranonce
-          let extraNonceParams: any[] = [socket.data.extraNonce];
-          if (socket.data.encoding === Encoding.Bitmain && socket.data.extraNonce != '') {
-            extraNonceParams = [
-              socket.data.extraNonce,
-              8 - Math.floor(socket.data.extraNonce.length / 2),
-            ];
-          }
-          const event: Event<'mining.set_extranonce'> = {
-            method: 'mining.set_extranonce',
-            params: extraNonceParams,
-          };
-          socket.write(JSON.stringify(event) + '\n');
-
-          // Set initial difficulty for this worker
-          const workerStats = minerData.workerStats.get(worker.name)!;
-          socket.data.difficulty = workerStats.minDiff;
-          this.reflectDifficulty(socket, worker.name);
-          metrics.updateGaugeValue(
-            varDiff,
-            [worker.name, this.port.toString()],
-            workerStats.minDiff
-          );
-
-          if (DEBUG)
-            this.monitoring.debug(
-              `Stratum ${this.port}: Authorizing worker - Address: ${address}, Worker Name: ${name}`
-            );
-
-          logger.info('miner-authorize', getSocketLogData(socket, { address, name }));
-
-          metrics.updateGaugeValue(
-            activeMinerGuage,
-            [name, address, socket.data.asicType, socket.data.port.toString()],
-            Math.floor(Date.now() / 1000)
-          );
-=======
-          this.stratumHandler.authorize(socket, request);
->>>>>>> 81e40242
+          await this.stratumHandler.authorize(socket, request);
           break;
         }
         case 'mining.submit': {
