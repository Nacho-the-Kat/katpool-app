import { collectDefaultMetrics, register } from 'prom-client';
import PQueue from 'p-queue';
import Monitoring from '../monitoring';
import express from 'express';
import client from 'prom-client';
<<<<<<< HEAD
import { PROMETHEUS_METRICS_SERVER } from '../..';
import { poolStartTime } from '../..';
=======
>>>>>>> 81e40242
import { getServerStatus, serverUptime } from '../shared/heartbeat';
import JsonBig from 'json-bigint';
import { poolStartTime } from '../constants';

const queue = new PQueue({ concurrency: 1 });
const monitoring = new Monitoring();

collectDefaultMetrics();
export { register };

export const minerHashRateGauge = new client.Gauge({
  name: 'miner_hash_rate_GHps',
  help: 'Hash rate of each miner',
  labelNames: ['wallet_address'],
});

export const activeMinerGuage = new client.Gauge({
  name: 'active_workers_10m_count',
  help: 'Active workers data',
  labelNames: ['miner_id', 'wallet_address', 'asic_type', 'port'],
});

export const workerHashRateGauge = new client.Gauge({
  name: 'worker_hash_rate_GHps',
  help: 'Hash rate of worker',
  labelNames: ['miner_id', 'wallet_address'],
});

export const poolHashRateGauge = new client.Gauge({
  name: 'pool_hash_rate_GHps',
  help: 'Overall hash rate of the pool',
  labelNames: ['miner_id', 'pool_address'],
});

export const minerAddedShares = new client.Gauge({
  name: 'added_miner_shares_1min_count',
  help: 'Added shares per miner',
  labelNames: ['miner_id', 'wallet_address'],
});

export const minerInvalidShares = new client.Gauge({
  name: 'miner_invalid_shares_1min_count',
  help: 'Invalid shares per miner',
  labelNames: ['miner_id', 'wallet_address'],
});

export const minerDuplicatedShares = new client.Gauge({
  name: 'miner_duplicated_shares_1min_count',
  help: 'Duplicated shares per miner',
  labelNames: ['miner_id', 'wallet_address'],
});

export const jobsNotFound = new client.Gauge({
  name: 'jobs_not_found_1min_count',
  help: 'Total jobs not Found for registered template',
  labelNames: ['miner_id', 'wallet_address'],
});

// Needed for debugging
export const varDiff = new client.Gauge({
  name: 'var_diff',
  help: 'show the difficulty per miner over time',
  labelNames: ['miner_id', 'port'],
});

const newRegister = new client.Registry();

newRegister.registerMetric(minerHashRateGauge);
newRegister.registerMetric(activeMinerGuage);
newRegister.registerMetric(workerHashRateGauge);
newRegister.registerMetric(poolHashRateGauge);
newRegister.registerMetric(minerAddedShares);
newRegister.registerMetric(minerInvalidShares);
newRegister.registerMetric(minerDuplicatedShares);
newRegister.registerMetric(jobsNotFound);
newRegister.registerMetric(varDiff);

export function startMetricsServer() {
  const app = express();
  app.get('/metrics', async (req, res) => {
    res.set('Content-Type', newRegister.contentType);
    res.end(await newRegister.metrics());
  });

  app.get('/health', (req, res) => {
    const statuses: Record<string, string> = {};

    for (const portStr of Object.keys(serverUptime)) {
      const port = Number(portStr);
      statuses[port] = getServerStatus(port); // 'active', 'idle', or 'dead'
    }

    const hasDead = Object.values(statuses).includes('dead');

    const activePorts = Object.entries(statuses)
      .filter(([_, status]) => status === 'active')
      .map(([port]) => port);

    monitoring.log(`Prometheus: [Heartbeat] Bun server states: ${JsonBig.stringify(statuses)}`);

    const status = hasDead ? 'unhealthy' : 'ok';
    const statusCode = hasDead ? 503 : 200;

    res.status(statusCode).json({
      status,
      startTime: poolStartTime,
      activePorts,
      allPorts: statuses,
    });
  });

  app.listen(PROMETHEUS_METRICS_SERVER, () => {
    monitoring.log(`Metrics server running at http://localhost:${PROMETHEUS_METRICS_SERVER}`);
  });
}

export class PushMetrics {
  updateGaugeValue(gauge: client.Gauge, labels: string[], value: number) {
    queue.add(() => gauge.labels(...labels).set(value));
  }

  updateGaugeInc(gauge: client.Gauge, labels: string[]) {
    queue.add(() => gauge.labels(...labels).inc(1));
  }
}<|MERGE_RESOLUTION|>--- conflicted
+++ resolved
@@ -3,11 +3,7 @@
 import Monitoring from '../monitoring';
 import express from 'express';
 import client from 'prom-client';
-<<<<<<< HEAD
 import { PROMETHEUS_METRICS_SERVER } from '../..';
-import { poolStartTime } from '../..';
-=======
->>>>>>> 81e40242
 import { getServerStatus, serverUptime } from '../shared/heartbeat';
 import JsonBig from 'json-bigint';
 import { poolStartTime } from '../constants';
