--- conflicted
+++ resolved
@@ -32,10 +32,7 @@
 
 let treasury: Treasury;
 
-let rpcUrl = 'kaspad:17110';
-if (config.network === 'testnet-10') {
-  rpcUrl = 'kaspad-test10:17210';
-}
+const { rpcUrl } = getNetworkConfig(config.network);
 
 monitoring.log(`Main: rpc url: ${rpcUrl}`);
 
@@ -160,15 +157,6 @@
   handleError('Unhandled Rejection', error);
 });
 
-<<<<<<< HEAD
-export let DEBUG = 0;
-if (process.env.DEBUG == '1') {
-  DEBUG = 1;
-}
-
-const RPC_RETRY_INTERVAL = 5 * 100; // 500 MILLISECONDS
-const RPC_TIMEOUT = 24 * 60 * 60 * 1000; // 24 HOURS
-
 export async function checkRPCTimeoutError(error: unknown) {
   const isTimeoutError = (err: unknown): err is Error => {
     return err instanceof Error && err.message.includes('RPC request timeout');
@@ -185,8 +173,6 @@
   }
 }
 
-=======
->>>>>>> 81e40242
 // Send config.json to API server
 export async function sendConfig() {
   if (DEBUG) monitoring.debug(`Main: Trying to send config to katpool-monitor`);
@@ -210,20 +196,7 @@
 
 monitoring.log(`Main: network: ${config.network}`);
 
-<<<<<<< HEAD
 const rpc = rpcConnectionManager.getRpcClient();
-=======
-const { rpcUrl } = getNetworkConfig(config.network);
-
-monitoring.log(`Main: rpc url: ${rpcUrl}`);
-
-const rpc = new RpcClient({
-  url: rpcUrl, // This is WRPC (borsh) end point
-  // resolver: new Resolver(),
-  encoding: Encoding.Borsh,
-  networkId: config.network,
-});
->>>>>>> 81e40242
 
 try {
   rpc.addEventListener('connect', async () => {
